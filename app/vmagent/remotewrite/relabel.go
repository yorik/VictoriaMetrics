package remotewrite

import (
	"flag"
	"fmt"
	"strings"
	"sync"

	"github.com/VictoriaMetrics/VictoriaMetrics/lib/flagutil"
	"github.com/VictoriaMetrics/VictoriaMetrics/lib/logger"
	"github.com/VictoriaMetrics/VictoriaMetrics/lib/prompbmarshal"
	"github.com/VictoriaMetrics/VictoriaMetrics/lib/promrelabel"
)

var (
	unparsedLabelsGlobal = flagutil.NewArrayString("remoteWrite.label", "Optional label in the form 'name=value' to add to all the metrics before sending them to -remoteWrite.url. "+
		"Pass multiple -remoteWrite.label flags in order to add multiple labels to metrics before sending them to remote storage")
	relabelConfigPathGlobal = flag.String("remoteWrite.relabelConfig", "", "Optional path to file with relabeling configs, which are applied "+
		"to all the metrics before sending them to -remoteWrite.url. See also -remoteWrite.urlRelabelConfig. "+
		"The path can point either to local file or to http url. "+
		"See https://docs.victoriametrics.com/vmagent.html#relabeling")
	relabelConfigPaths = flagutil.NewArrayString("remoteWrite.urlRelabelConfig", "Optional path to relabel configs for the corresponding -remoteWrite.url. "+
		"See also -remoteWrite.relabelConfig. The path can point either to local file or to http url. "+
		"See https://docs.victoriametrics.com/vmagent.html#relabeling")

	usePromCompatibleNaming = flag.Bool("usePromCompatibleNaming", false, "Whether to replace characters unsupported by Prometheus with underscores "+
		"in the ingested metric names and label names. For example, foo.bar{a.b='c'} is transformed into foo_bar{a_b='c'} during data ingestion if this flag is set. "+
		"See https://prometheus.io/docs/concepts/data_model/#metric-names-and-labels")
)

var labelsGlobal []prompbmarshal.Label

// CheckRelabelConfigs checks -remoteWrite.relabelConfig and -remoteWrite.urlRelabelConfig.
func CheckRelabelConfigs() error {
	_, err := loadRelabelConfigs()
	return err
}

func loadRelabelConfigs() (*relabelConfigs, error) {
	var rcs relabelConfigs
	if *relabelConfigPathGlobal != "" {
		global, err := promrelabel.LoadRelabelConfigs(*relabelConfigPathGlobal)
		if err != nil {
			return nil, fmt.Errorf("cannot load -remoteWrite.relabelConfig=%q: %w", *relabelConfigPathGlobal, err)
		}
		rcs.global = global
	}
	if len(*relabelConfigPaths) > (len(*remoteWriteURLs) + len(*remoteWriteMultitenantURLs)) {
		return nil, fmt.Errorf("too many -remoteWrite.urlRelabelConfig args: %d; it mustn't exceed the number of -remoteWrite.url or -remoteWrite.multitenantURL args: %d",
			len(*relabelConfigPaths), (len(*remoteWriteURLs) + len(*remoteWriteMultitenantURLs)))
	}
	rcs.perURL = make([]*promrelabel.ParsedConfigs, (len(*remoteWriteURLs) + len(*remoteWriteMultitenantURLs)))
	for i, path := range *relabelConfigPaths {
		if len(path) == 0 {
			// Skip empty relabel config.
			continue
		}
		prc, err := promrelabel.LoadRelabelConfigs(path)
		if err != nil {
			return nil, fmt.Errorf("cannot load relabel configs from -remoteWrite.urlRelabelConfig=%q: %w", path, err)
		}
		rcs.perURL[i] = prc
	}
	return &rcs, nil
}

type relabelConfigs struct {
	global *promrelabel.ParsedConfigs
	perURL []*promrelabel.ParsedConfigs
}

// initLabelsGlobal must be called after parsing command-line flags.
func initLabelsGlobal() {
	labelsGlobal = nil
	for _, s := range *unparsedLabelsGlobal {
		if len(s) == 0 {
			continue
		}
		n := strings.IndexByte(s, '=')
		if n < 0 {
			logger.Fatalf("missing '=' in `-remoteWrite.label`. It must contain label in the form `name=value`; got %q", s)
		}
		labelsGlobal = append(labelsGlobal, prompbmarshal.Label{
			Name:  s[:n],
			Value: s[n+1:],
		})
	}
}

func (rctx *relabelCtx) applyRelabeling(tss []prompbmarshal.TimeSeries, pcs *promrelabel.ParsedConfigs) []prompbmarshal.TimeSeries {
	if pcs.Len() == 0 && !*usePromCompatibleNaming {
		// Nothing to change.
		return tss
	}
	tssDst := tss[:0]
	labels := rctx.labels[:0]
	for i := range tss {
		ts := &tss[i]
		labelsLen := len(labels)
		labels = append(labels, ts.Labels...)
		labels = pcs.Apply(labels, labelsLen)
		labels = promrelabel.FinalizeLabels(labels[:labelsLen], labels[labelsLen:])
		if len(labels) == labelsLen {
			// Drop the current time series, since relabeling removed all the labels.
			continue
		}
		if *usePromCompatibleNaming {
			fixPromCompatibleNaming(labels[labelsLen:])
		}
		tssDst = append(tssDst, prompbmarshal.TimeSeries{
			Labels:  labels[labelsLen:],
			Samples: ts.Samples,
		})
	}
	rctx.labels = labels
	return tssDst
}

func (rctx *relabelCtx) appendExtraLabels(tss []prompbmarshal.TimeSeries, extraLabels []prompbmarshal.Label) {
	if len(extraLabels) == 0 {
		return
	}
	labels := rctx.labels[:0]
	for i := range tss {
		ts := &tss[i]
		labelsLen := len(labels)
		labels = append(labels, ts.Labels...)
		for j := range extraLabels {
			extraLabel := extraLabels[j]
<<<<<<< HEAD
			if *usePromCompatibleNaming {
				extraLabel.Name = promrelabel.SanitizeLabelName(extraLabel.Name)
			}
=======
>>>>>>> dfdada05
			tmp := promrelabel.GetLabelByName(labels[labelsLen:], extraLabel.Name)
			if tmp != nil {
				tmp.Value = extraLabel.Value
			} else {
				labels = append(labels, extraLabel)
			}
		}
		ts.Labels = labels[labelsLen:]
	}
	rctx.labels = labels
}

type relabelCtx struct {
	// pool for labels, which are used during the relabeling.
	labels []prompbmarshal.Label
}

func (rctx *relabelCtx) reset() {
	promrelabel.CleanLabels(rctx.labels)
	rctx.labels = rctx.labels[:0]
}

var relabelCtxPool = &sync.Pool{
	New: func() interface{} {
		return &relabelCtx{}
	},
}

func getRelabelCtx() *relabelCtx {
	return relabelCtxPool.Get().(*relabelCtx)
}

func putRelabelCtx(rctx *relabelCtx) {
	rctx.labels = rctx.labels[:0]
	relabelCtxPool.Put(rctx)
}

func fixPromCompatibleNaming(labels []prompbmarshal.Label) {
	// Replace unsupported Prometheus chars in label names and metric names with underscores.
	for i := range labels {
		label := &labels[i]
		if label.Name == "__name__" {
			label.Value = promrelabel.SanitizeMetricName(label.Value)
		} else {
			label.Name = promrelabel.SanitizeLabelName(label.Name)
		}
	}
}<|MERGE_RESOLUTION|>--- conflicted
+++ resolved
@@ -127,12 +127,6 @@
 		labels = append(labels, ts.Labels...)
 		for j := range extraLabels {
 			extraLabel := extraLabels[j]
-<<<<<<< HEAD
-			if *usePromCompatibleNaming {
-				extraLabel.Name = promrelabel.SanitizeLabelName(extraLabel.Name)
-			}
-=======
->>>>>>> dfdada05
 			tmp := promrelabel.GetLabelByName(labels[labelsLen:], extraLabel.Name)
 			if tmp != nil {
 				tmp.Value = extraLabel.Value
