--- conflicted
+++ resolved
@@ -3,8 +3,4 @@
 package manager
 
 // goModuleVersion is the tagged release for this module
-<<<<<<< HEAD
-const goModuleVersion = "1.13.6"
-=======
-const goModuleVersion = "1.13.7"
->>>>>>> 0ea35215
+const goModuleVersion = "1.13.7"