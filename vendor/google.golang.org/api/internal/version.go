--- conflicted
+++ resolved
@@ -5,8 +5,4 @@
 package internal
 
 // Version is the current tagged release of the library.
-<<<<<<< HEAD
-const Version = "0.116.0"
-=======
-const Version = "0.122.0"
->>>>>>> 9eb1abde
+const Version = "0.122.0"