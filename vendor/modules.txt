# cloud.google.com/go v0.109.0
## explicit; go 1.19
cloud.google.com/go/internal
cloud.google.com/go/internal/optional
cloud.google.com/go/internal/trace
cloud.google.com/go/internal/version
# cloud.google.com/go/compute v1.18.0
## explicit; go 1.19
cloud.google.com/go/compute/internal
# cloud.google.com/go/compute/metadata v0.2.3
## explicit; go 1.19
cloud.google.com/go/compute/metadata
# cloud.google.com/go/iam v0.10.0
## explicit; go 1.19
cloud.google.com/go/iam
cloud.google.com/go/iam/apiv1/iampb
# cloud.google.com/go/storage v1.29.0
## explicit; go 1.19
cloud.google.com/go/storage
cloud.google.com/go/storage/internal
cloud.google.com/go/storage/internal/apiv2
cloud.google.com/go/storage/internal/apiv2/stubs
# github.com/Azure/azure-sdk-for-go/sdk/azcore v1.3.0
## explicit; go 1.18
github.com/Azure/azure-sdk-for-go/sdk/azcore
github.com/Azure/azure-sdk-for-go/sdk/azcore/cloud
github.com/Azure/azure-sdk-for-go/sdk/azcore/internal/exported
github.com/Azure/azure-sdk-for-go/sdk/azcore/internal/log
github.com/Azure/azure-sdk-for-go/sdk/azcore/internal/pollers
github.com/Azure/azure-sdk-for-go/sdk/azcore/internal/pollers/async
github.com/Azure/azure-sdk-for-go/sdk/azcore/internal/pollers/body
github.com/Azure/azure-sdk-for-go/sdk/azcore/internal/pollers/loc
github.com/Azure/azure-sdk-for-go/sdk/azcore/internal/pollers/op
github.com/Azure/azure-sdk-for-go/sdk/azcore/internal/shared
github.com/Azure/azure-sdk-for-go/sdk/azcore/log
github.com/Azure/azure-sdk-for-go/sdk/azcore/policy
github.com/Azure/azure-sdk-for-go/sdk/azcore/runtime
github.com/Azure/azure-sdk-for-go/sdk/azcore/streaming
github.com/Azure/azure-sdk-for-go/sdk/azcore/to
github.com/Azure/azure-sdk-for-go/sdk/azcore/tracing
# github.com/Azure/azure-sdk-for-go/sdk/internal v1.1.2
## explicit; go 1.18
github.com/Azure/azure-sdk-for-go/sdk/internal/diag
github.com/Azure/azure-sdk-for-go/sdk/internal/errorinfo
github.com/Azure/azure-sdk-for-go/sdk/internal/log
github.com/Azure/azure-sdk-for-go/sdk/internal/temporal
github.com/Azure/azure-sdk-for-go/sdk/internal/uuid
# github.com/Azure/azure-sdk-for-go/sdk/storage/azblob v0.6.1
## explicit; go 1.18
github.com/Azure/azure-sdk-for-go/sdk/storage/azblob
github.com/Azure/azure-sdk-for-go/sdk/storage/azblob/appendblob
github.com/Azure/azure-sdk-for-go/sdk/storage/azblob/blob
github.com/Azure/azure-sdk-for-go/sdk/storage/azblob/blockblob
github.com/Azure/azure-sdk-for-go/sdk/storage/azblob/container
github.com/Azure/azure-sdk-for-go/sdk/storage/azblob/internal/base
github.com/Azure/azure-sdk-for-go/sdk/storage/azblob/internal/exported
github.com/Azure/azure-sdk-for-go/sdk/storage/azblob/internal/generated
github.com/Azure/azure-sdk-for-go/sdk/storage/azblob/internal/shared
github.com/Azure/azure-sdk-for-go/sdk/storage/azblob/pageblob
github.com/Azure/azure-sdk-for-go/sdk/storage/azblob/sas
github.com/Azure/azure-sdk-for-go/sdk/storage/azblob/service
# github.com/VictoriaMetrics/fastcache v1.12.0
## explicit; go 1.13
github.com/VictoriaMetrics/fastcache
# github.com/VictoriaMetrics/fasthttp v1.1.0
## explicit; go 1.13
github.com/VictoriaMetrics/fasthttp
github.com/VictoriaMetrics/fasthttp/fasthttputil
github.com/VictoriaMetrics/fasthttp/stackless
# github.com/VictoriaMetrics/metrics v1.23.1
## explicit; go 1.15
github.com/VictoriaMetrics/metrics
# github.com/VictoriaMetrics/metricsql v0.51.2
## explicit; go 1.13
github.com/VictoriaMetrics/metricsql
github.com/VictoriaMetrics/metricsql/binaryop
# github.com/VividCortex/ewma v1.2.0
## explicit; go 1.12
github.com/VividCortex/ewma
# github.com/alecthomas/units v0.0.0-20211218093645-b94a6e3cc137
## explicit; go 1.15
github.com/alecthomas/units
# github.com/aws/aws-sdk-go v1.44.192
## explicit; go 1.11
github.com/aws/aws-sdk-go/aws
github.com/aws/aws-sdk-go/aws/awserr
github.com/aws/aws-sdk-go/aws/awsutil
github.com/aws/aws-sdk-go/aws/client
github.com/aws/aws-sdk-go/aws/client/metadata
github.com/aws/aws-sdk-go/aws/corehandlers
github.com/aws/aws-sdk-go/aws/credentials
github.com/aws/aws-sdk-go/aws/credentials/ec2rolecreds
github.com/aws/aws-sdk-go/aws/credentials/endpointcreds
github.com/aws/aws-sdk-go/aws/credentials/processcreds
github.com/aws/aws-sdk-go/aws/credentials/ssocreds
github.com/aws/aws-sdk-go/aws/credentials/stscreds
github.com/aws/aws-sdk-go/aws/csm
github.com/aws/aws-sdk-go/aws/defaults
github.com/aws/aws-sdk-go/aws/ec2metadata
github.com/aws/aws-sdk-go/aws/endpoints
github.com/aws/aws-sdk-go/aws/request
github.com/aws/aws-sdk-go/aws/session
github.com/aws/aws-sdk-go/aws/signer/v4
github.com/aws/aws-sdk-go/internal/context
github.com/aws/aws-sdk-go/internal/ini
github.com/aws/aws-sdk-go/internal/sdkio
github.com/aws/aws-sdk-go/internal/sdkmath
github.com/aws/aws-sdk-go/internal/sdkrand
github.com/aws/aws-sdk-go/internal/sdkuri
github.com/aws/aws-sdk-go/internal/shareddefaults
github.com/aws/aws-sdk-go/internal/strings
github.com/aws/aws-sdk-go/internal/sync/singleflight
github.com/aws/aws-sdk-go/private/protocol
github.com/aws/aws-sdk-go/private/protocol/json/jsonutil
github.com/aws/aws-sdk-go/private/protocol/jsonrpc
github.com/aws/aws-sdk-go/private/protocol/query
github.com/aws/aws-sdk-go/private/protocol/query/queryutil
github.com/aws/aws-sdk-go/private/protocol/rest
github.com/aws/aws-sdk-go/private/protocol/restjson
github.com/aws/aws-sdk-go/private/protocol/xml/xmlutil
github.com/aws/aws-sdk-go/service/sso
github.com/aws/aws-sdk-go/service/sso/ssoiface
github.com/aws/aws-sdk-go/service/sts
github.com/aws/aws-sdk-go/service/sts/stsiface
# github.com/aws/aws-sdk-go-v2 v1.17.3
## explicit; go 1.15
github.com/aws/aws-sdk-go-v2
github.com/aws/aws-sdk-go-v2/aws
github.com/aws/aws-sdk-go-v2/aws/arn
github.com/aws/aws-sdk-go-v2/aws/defaults
github.com/aws/aws-sdk-go-v2/aws/middleware
github.com/aws/aws-sdk-go-v2/aws/protocol/query
github.com/aws/aws-sdk-go-v2/aws/protocol/restjson
github.com/aws/aws-sdk-go-v2/aws/protocol/xml
github.com/aws/aws-sdk-go-v2/aws/ratelimit
github.com/aws/aws-sdk-go-v2/aws/retry
github.com/aws/aws-sdk-go-v2/aws/signer/internal/v4
github.com/aws/aws-sdk-go-v2/aws/signer/v4
github.com/aws/aws-sdk-go-v2/aws/transport/http
github.com/aws/aws-sdk-go-v2/internal/awsutil
github.com/aws/aws-sdk-go-v2/internal/rand
github.com/aws/aws-sdk-go-v2/internal/sdk
github.com/aws/aws-sdk-go-v2/internal/sdkio
github.com/aws/aws-sdk-go-v2/internal/shareddefaults
github.com/aws/aws-sdk-go-v2/internal/strings
github.com/aws/aws-sdk-go-v2/internal/sync/singleflight
github.com/aws/aws-sdk-go-v2/internal/timeconv
# github.com/aws/aws-sdk-go-v2/aws/protocol/eventstream v1.4.10
## explicit; go 1.15
github.com/aws/aws-sdk-go-v2/aws/protocol/eventstream
github.com/aws/aws-sdk-go-v2/aws/protocol/eventstream/eventstreamapi
# github.com/aws/aws-sdk-go-v2/config v1.18.11
## explicit; go 1.15
github.com/aws/aws-sdk-go-v2/config
# github.com/aws/aws-sdk-go-v2/credentials v1.13.11
## explicit; go 1.15
github.com/aws/aws-sdk-go-v2/credentials
github.com/aws/aws-sdk-go-v2/credentials/ec2rolecreds
github.com/aws/aws-sdk-go-v2/credentials/endpointcreds
github.com/aws/aws-sdk-go-v2/credentials/endpointcreds/internal/client
github.com/aws/aws-sdk-go-v2/credentials/processcreds
github.com/aws/aws-sdk-go-v2/credentials/ssocreds
github.com/aws/aws-sdk-go-v2/credentials/stscreds
# github.com/aws/aws-sdk-go-v2/feature/ec2/imds v1.12.21
## explicit; go 1.15
github.com/aws/aws-sdk-go-v2/feature/ec2/imds
github.com/aws/aws-sdk-go-v2/feature/ec2/imds/internal/config
# github.com/aws/aws-sdk-go-v2/feature/s3/manager v1.11.50
## explicit; go 1.15
github.com/aws/aws-sdk-go-v2/feature/s3/manager
# github.com/aws/aws-sdk-go-v2/internal/configsources v1.1.27
## explicit; go 1.15
github.com/aws/aws-sdk-go-v2/internal/configsources
# github.com/aws/aws-sdk-go-v2/internal/endpoints/v2 v2.4.21
## explicit; go 1.15
github.com/aws/aws-sdk-go-v2/internal/endpoints/v2
# github.com/aws/aws-sdk-go-v2/internal/ini v1.3.28
## explicit; go 1.15
github.com/aws/aws-sdk-go-v2/internal/ini
# github.com/aws/aws-sdk-go-v2/internal/v4a v1.0.18
## explicit; go 1.15
github.com/aws/aws-sdk-go-v2/internal/v4a
github.com/aws/aws-sdk-go-v2/internal/v4a/internal/crypto
github.com/aws/aws-sdk-go-v2/internal/v4a/internal/v4
# github.com/aws/aws-sdk-go-v2/service/internal/accept-encoding v1.9.11
## explicit; go 1.15
github.com/aws/aws-sdk-go-v2/service/internal/accept-encoding
# github.com/aws/aws-sdk-go-v2/service/internal/checksum v1.1.22
## explicit; go 1.15
github.com/aws/aws-sdk-go-v2/service/internal/checksum
# github.com/aws/aws-sdk-go-v2/service/internal/presigned-url v1.9.21
## explicit; go 1.15
github.com/aws/aws-sdk-go-v2/service/internal/presigned-url
# github.com/aws/aws-sdk-go-v2/service/internal/s3shared v1.13.21
## explicit; go 1.15
github.com/aws/aws-sdk-go-v2/service/internal/s3shared
github.com/aws/aws-sdk-go-v2/service/internal/s3shared/arn
github.com/aws/aws-sdk-go-v2/service/internal/s3shared/config
# github.com/aws/aws-sdk-go-v2/service/s3 v1.30.1
## explicit; go 1.15
github.com/aws/aws-sdk-go-v2/service/s3
github.com/aws/aws-sdk-go-v2/service/s3/internal/arn
github.com/aws/aws-sdk-go-v2/service/s3/internal/customizations
github.com/aws/aws-sdk-go-v2/service/s3/internal/endpoints
github.com/aws/aws-sdk-go-v2/service/s3/types
# github.com/aws/aws-sdk-go-v2/service/sso v1.12.0
## explicit; go 1.15
github.com/aws/aws-sdk-go-v2/service/sso
github.com/aws/aws-sdk-go-v2/service/sso/internal/endpoints
github.com/aws/aws-sdk-go-v2/service/sso/types
# github.com/aws/aws-sdk-go-v2/service/ssooidc v1.14.0
## explicit; go 1.15
github.com/aws/aws-sdk-go-v2/service/ssooidc
github.com/aws/aws-sdk-go-v2/service/ssooidc/internal/endpoints
github.com/aws/aws-sdk-go-v2/service/ssooidc/types
# github.com/aws/aws-sdk-go-v2/service/sts v1.18.2
## explicit; go 1.15
github.com/aws/aws-sdk-go-v2/service/sts
github.com/aws/aws-sdk-go-v2/service/sts/internal/endpoints
github.com/aws/aws-sdk-go-v2/service/sts/types
# github.com/aws/smithy-go v1.13.5
## explicit; go 1.15
github.com/aws/smithy-go
github.com/aws/smithy-go/auth/bearer
github.com/aws/smithy-go/context
github.com/aws/smithy-go/document
github.com/aws/smithy-go/encoding
github.com/aws/smithy-go/encoding/httpbinding
github.com/aws/smithy-go/encoding/json
github.com/aws/smithy-go/encoding/xml
github.com/aws/smithy-go/internal/sync/singleflight
github.com/aws/smithy-go/io
github.com/aws/smithy-go/logging
github.com/aws/smithy-go/middleware
github.com/aws/smithy-go/ptr
github.com/aws/smithy-go/rand
github.com/aws/smithy-go/sync
github.com/aws/smithy-go/time
github.com/aws/smithy-go/transport/http
github.com/aws/smithy-go/transport/http/internal/io
github.com/aws/smithy-go/waiter
# github.com/beorn7/perks v1.0.1
## explicit; go 1.11
github.com/beorn7/perks/quantile
# github.com/cespare/xxhash/v2 v2.2.0
## explicit; go 1.11
github.com/cespare/xxhash/v2
# github.com/cheggaaa/pb/v3 v3.1.0
## explicit; go 1.12
github.com/cheggaaa/pb/v3
github.com/cheggaaa/pb/v3/termutil
# github.com/cpuguy83/go-md2man/v2 v2.0.2
## explicit; go 1.11
github.com/cpuguy83/go-md2man/v2/md2man
# github.com/davecgh/go-spew v1.1.1
## explicit
github.com/davecgh/go-spew/spew
# github.com/dennwc/varint v1.0.0
## explicit; go 1.12
github.com/dennwc/varint
<<<<<<< HEAD
# github.com/fatih/color v1.13.0
## explicit; go 1.13
=======
# github.com/fatih/color v1.14.1
## explicit; go 1.17
>>>>>>> 607b5422
github.com/fatih/color
# github.com/felixge/httpsnoop v1.0.3
## explicit; go 1.13
github.com/felixge/httpsnoop
# github.com/go-kit/kit v0.12.0
## explicit; go 1.17
github.com/go-kit/kit/log
# github.com/go-kit/log v0.2.1
## explicit; go 1.17
github.com/go-kit/log
github.com/go-kit/log/level
# github.com/go-logfmt/logfmt v0.6.0
## explicit; go 1.17
github.com/go-logfmt/logfmt
# github.com/go-logr/logr v1.2.3
## explicit; go 1.16
github.com/go-logr/logr
github.com/go-logr/logr/funcr
# github.com/go-logr/stdr v1.2.2
## explicit; go 1.16
github.com/go-logr/stdr
# github.com/gogo/protobuf v1.3.2
## explicit; go 1.15
github.com/gogo/protobuf/gogoproto
github.com/gogo/protobuf/proto
github.com/gogo/protobuf/protoc-gen-gogo/descriptor
github.com/gogo/protobuf/sortkeys
github.com/gogo/protobuf/types
# github.com/golang/groupcache v0.0.0-20210331224755-41bb18bfe9da
## explicit
github.com/golang/groupcache/lru
# github.com/golang/protobuf v1.5.2
## explicit; go 1.9
github.com/golang/protobuf/jsonpb
github.com/golang/protobuf/proto
github.com/golang/protobuf/ptypes
github.com/golang/protobuf/ptypes/any
github.com/golang/protobuf/ptypes/duration
github.com/golang/protobuf/ptypes/timestamp
# github.com/golang/snappy v0.0.4
## explicit
github.com/golang/snappy
# github.com/google/go-cmp v0.5.9
## explicit; go 1.13
github.com/google/go-cmp/cmp
github.com/google/go-cmp/cmp/internal/diff
github.com/google/go-cmp/cmp/internal/flags
github.com/google/go-cmp/cmp/internal/function
github.com/google/go-cmp/cmp/internal/value
# github.com/google/uuid v1.3.0
## explicit
github.com/google/uuid
# github.com/googleapis/enterprise-certificate-proxy v0.2.1
## explicit; go 1.19
github.com/googleapis/enterprise-certificate-proxy/client
github.com/googleapis/enterprise-certificate-proxy/client/util
# github.com/googleapis/gax-go/v2 v2.7.0
## explicit; go 1.19
github.com/googleapis/gax-go/v2
github.com/googleapis/gax-go/v2/apierror
github.com/googleapis/gax-go/v2/apierror/internal/proto
github.com/googleapis/gax-go/v2/internal
# github.com/grafana/regexp v0.0.0-20221122212121-6b5c0a4cb7fd
## explicit; go 1.17
github.com/grafana/regexp
github.com/grafana/regexp/syntax
# github.com/influxdata/influxdb v1.11.0
## explicit; go 1.19
github.com/influxdata/influxdb/client/v2
github.com/influxdata/influxdb/models
github.com/influxdata/influxdb/pkg/escape
# github.com/jmespath/go-jmespath v0.4.0
## explicit; go 1.14
github.com/jmespath/go-jmespath
# github.com/jpillora/backoff v1.0.0
## explicit; go 1.13
github.com/jpillora/backoff
# github.com/klauspost/compress v1.15.15
## explicit; go 1.17
github.com/klauspost/compress
github.com/klauspost/compress/flate
github.com/klauspost/compress/fse
github.com/klauspost/compress/gzip
github.com/klauspost/compress/huff0
github.com/klauspost/compress/internal/cpuinfo
github.com/klauspost/compress/internal/snapref
github.com/klauspost/compress/s2
github.com/klauspost/compress/zlib
github.com/klauspost/compress/zstd
github.com/klauspost/compress/zstd/internal/xxhash
# github.com/mattn/go-colorable v0.1.13
## explicit; go 1.15
github.com/mattn/go-colorable
# github.com/mattn/go-isatty v0.0.17
## explicit; go 1.15
github.com/mattn/go-isatty
# github.com/mattn/go-runewidth v0.0.14
## explicit; go 1.9
github.com/mattn/go-runewidth
# github.com/matttproud/golang_protobuf_extensions v1.0.4
## explicit; go 1.9
github.com/matttproud/golang_protobuf_extensions/pbutil
# github.com/mwitkow/go-conntrack v0.0.0-20190716064945-2f068394615f
## explicit
github.com/mwitkow/go-conntrack
# github.com/oklog/ulid v1.3.1
## explicit
github.com/oklog/ulid
# github.com/pkg/errors v0.9.1
## explicit
github.com/pkg/errors
# github.com/pmezard/go-difflib v1.0.0
## explicit
github.com/pmezard/go-difflib/difflib
# github.com/prometheus/client_golang v1.14.0
## explicit; go 1.17
github.com/prometheus/client_golang/prometheus
github.com/prometheus/client_golang/prometheus/internal
github.com/prometheus/client_golang/prometheus/promauto
github.com/prometheus/client_golang/prometheus/testutil
github.com/prometheus/client_golang/prometheus/testutil/promlint
# github.com/prometheus/client_model v0.3.0
## explicit; go 1.9
github.com/prometheus/client_model/go
# github.com/prometheus/common v0.39.0
## explicit; go 1.17
github.com/prometheus/common/config
github.com/prometheus/common/expfmt
github.com/prometheus/common/internal/bitbucket.org/ww/goautoneg
github.com/prometheus/common/model
github.com/prometheus/common/version
# github.com/prometheus/common/sigv4 v0.1.0
## explicit; go 1.15
github.com/prometheus/common/sigv4
# github.com/prometheus/procfs v0.9.0
## explicit; go 1.18
github.com/prometheus/procfs
github.com/prometheus/procfs/internal/fs
github.com/prometheus/procfs/internal/util
# github.com/prometheus/prometheus v0.42.0
## explicit; go 1.18
github.com/prometheus/prometheus/config
github.com/prometheus/prometheus/discovery
github.com/prometheus/prometheus/discovery/targetgroup
github.com/prometheus/prometheus/model/exemplar
github.com/prometheus/prometheus/model/histogram
github.com/prometheus/prometheus/model/labels
github.com/prometheus/prometheus/model/metadata
github.com/prometheus/prometheus/model/relabel
github.com/prometheus/prometheus/model/textparse
github.com/prometheus/prometheus/model/timestamp
github.com/prometheus/prometheus/model/value
github.com/prometheus/prometheus/prompb
github.com/prometheus/prometheus/prompb/io/prometheus/client
github.com/prometheus/prometheus/scrape
github.com/prometheus/prometheus/storage
github.com/prometheus/prometheus/storage/remote
github.com/prometheus/prometheus/tsdb
github.com/prometheus/prometheus/tsdb/chunkenc
github.com/prometheus/prometheus/tsdb/chunks
github.com/prometheus/prometheus/tsdb/encoding
github.com/prometheus/prometheus/tsdb/errors
github.com/prometheus/prometheus/tsdb/fileutil
github.com/prometheus/prometheus/tsdb/goversion
github.com/prometheus/prometheus/tsdb/index
github.com/prometheus/prometheus/tsdb/record
github.com/prometheus/prometheus/tsdb/tombstones
github.com/prometheus/prometheus/tsdb/tsdbutil
github.com/prometheus/prometheus/tsdb/wlog
github.com/prometheus/prometheus/util/gate
github.com/prometheus/prometheus/util/logging
github.com/prometheus/prometheus/util/osutil
github.com/prometheus/prometheus/util/pool
github.com/prometheus/prometheus/util/testutil
# github.com/rivo/uniseg v0.4.3
## explicit; go 1.18
github.com/rivo/uniseg
# github.com/russross/blackfriday/v2 v2.1.0
## explicit
github.com/russross/blackfriday/v2
# github.com/stretchr/testify v1.8.1
## explicit; go 1.13
github.com/stretchr/testify/assert
github.com/stretchr/testify/require
# github.com/urfave/cli/v2 v2.24.2
## explicit; go 1.18
github.com/urfave/cli/v2
# github.com/valyala/bytebufferpool v1.0.0
## explicit
github.com/valyala/bytebufferpool
# github.com/valyala/fastjson v1.6.4
## explicit; go 1.12
github.com/valyala/fastjson
github.com/valyala/fastjson/fastfloat
# github.com/valyala/fastrand v1.1.0
## explicit
github.com/valyala/fastrand
# github.com/valyala/fasttemplate v1.2.2
## explicit; go 1.12
github.com/valyala/fasttemplate
# github.com/valyala/gozstd v1.17.0
## explicit; go 1.12
github.com/valyala/gozstd
# github.com/valyala/histogram v1.2.0
## explicit; go 1.12
github.com/valyala/histogram
# github.com/valyala/quicktemplate v1.7.0
## explicit; go 1.11
github.com/valyala/quicktemplate
# github.com/xrash/smetrics v0.0.0-20201216005158-039620a65673
## explicit
github.com/xrash/smetrics
# go.opencensus.io v0.24.0
## explicit; go 1.13
go.opencensus.io
go.opencensus.io/internal
go.opencensus.io/internal/tagencoding
go.opencensus.io/metric/metricdata
go.opencensus.io/metric/metricproducer
go.opencensus.io/plugin/ocgrpc
go.opencensus.io/plugin/ochttp
go.opencensus.io/plugin/ochttp/propagation/b3
go.opencensus.io/resource
go.opencensus.io/stats
go.opencensus.io/stats/internal
go.opencensus.io/stats/view
go.opencensus.io/tag
go.opencensus.io/trace
go.opencensus.io/trace/internal
go.opencensus.io/trace/propagation
go.opencensus.io/trace/tracestate
# go.opentelemetry.io/contrib/instrumentation/net/http/otelhttp v0.38.0
## explicit; go 1.18
go.opentelemetry.io/contrib/instrumentation/net/http/otelhttp
# go.opentelemetry.io/otel v1.12.0
## explicit; go 1.18
go.opentelemetry.io/otel
go.opentelemetry.io/otel/attribute
go.opentelemetry.io/otel/baggage
go.opentelemetry.io/otel/codes
go.opentelemetry.io/otel/internal
go.opentelemetry.io/otel/internal/attribute
go.opentelemetry.io/otel/internal/baggage
go.opentelemetry.io/otel/internal/global
go.opentelemetry.io/otel/propagation
go.opentelemetry.io/otel/semconv/internal/v2
go.opentelemetry.io/otel/semconv/v1.17.0
go.opentelemetry.io/otel/semconv/v1.17.0/httpconv
# go.opentelemetry.io/otel/metric v0.35.0
## explicit; go 1.18
go.opentelemetry.io/otel/metric
go.opentelemetry.io/otel/metric/global
go.opentelemetry.io/otel/metric/instrument
go.opentelemetry.io/otel/metric/internal/global
go.opentelemetry.io/otel/metric/unit
# go.opentelemetry.io/otel/trace v1.12.0
## explicit; go 1.18
go.opentelemetry.io/otel/trace
# go.uber.org/atomic v1.10.0
## explicit; go 1.18
go.uber.org/atomic
# go.uber.org/goleak v1.2.0
## explicit; go 1.18
go.uber.org/goleak
go.uber.org/goleak/internal/stack
# golang.org/x/exp v0.0.0-20230131160201-f062dba9d201
## explicit; go 1.18
golang.org/x/exp/constraints
golang.org/x/exp/slices
# golang.org/x/net v0.5.0
## explicit; go 1.17
golang.org/x/net/context
golang.org/x/net/context/ctxhttp
golang.org/x/net/http/httpguts
golang.org/x/net/http2
golang.org/x/net/http2/hpack
golang.org/x/net/idna
golang.org/x/net/internal/socks
golang.org/x/net/internal/timeseries
golang.org/x/net/proxy
golang.org/x/net/trace
# golang.org/x/oauth2 v0.4.0
## explicit; go 1.17
golang.org/x/oauth2
golang.org/x/oauth2/authhandler
golang.org/x/oauth2/clientcredentials
golang.org/x/oauth2/google
golang.org/x/oauth2/google/internal/externalaccount
golang.org/x/oauth2/internal
golang.org/x/oauth2/jws
golang.org/x/oauth2/jwt
# golang.org/x/sync v0.1.0
## explicit
golang.org/x/sync/errgroup
# golang.org/x/sys v0.4.0
## explicit; go 1.17
golang.org/x/sys/internal/unsafeheader
golang.org/x/sys/unix
golang.org/x/sys/windows
# golang.org/x/text v0.6.0
## explicit; go 1.17
golang.org/x/text/secure/bidirule
golang.org/x/text/transform
golang.org/x/text/unicode/bidi
golang.org/x/text/unicode/norm
# golang.org/x/time v0.3.0
## explicit
golang.org/x/time/rate
# golang.org/x/xerrors v0.0.0-20220907171357-04be3eba64a2
## explicit; go 1.17
golang.org/x/xerrors
golang.org/x/xerrors/internal
# google.golang.org/api v0.109.0
## explicit; go 1.19
google.golang.org/api/googleapi
google.golang.org/api/googleapi/transport
google.golang.org/api/iamcredentials/v1
google.golang.org/api/internal
google.golang.org/api/internal/gensupport
google.golang.org/api/internal/impersonate
google.golang.org/api/internal/third_party/uritemplates
google.golang.org/api/iterator
google.golang.org/api/option
google.golang.org/api/option/internaloption
google.golang.org/api/storage/v1
google.golang.org/api/transport
google.golang.org/api/transport/cert
google.golang.org/api/transport/grpc
google.golang.org/api/transport/http
google.golang.org/api/transport/http/internal/propagation
google.golang.org/api/transport/internal/dca
# google.golang.org/appengine v1.6.7
## explicit; go 1.11
google.golang.org/appengine
google.golang.org/appengine/internal
google.golang.org/appengine/internal/app_identity
google.golang.org/appengine/internal/base
google.golang.org/appengine/internal/datastore
google.golang.org/appengine/internal/log
google.golang.org/appengine/internal/modules
google.golang.org/appengine/internal/remote_api
google.golang.org/appengine/internal/socket
google.golang.org/appengine/internal/urlfetch
google.golang.org/appengine/socket
google.golang.org/appengine/urlfetch
# google.golang.org/genproto v0.0.0-20230131230820-1c016267d619
## explicit; go 1.19
google.golang.org/genproto/googleapis/api
google.golang.org/genproto/googleapis/api/annotations
google.golang.org/genproto/googleapis/iam/v1
google.golang.org/genproto/googleapis/rpc/code
google.golang.org/genproto/googleapis/rpc/errdetails
google.golang.org/genproto/googleapis/rpc/status
google.golang.org/genproto/googleapis/type/date
google.golang.org/genproto/googleapis/type/expr
# google.golang.org/grpc v1.52.3
## explicit; go 1.17
google.golang.org/grpc
google.golang.org/grpc/attributes
google.golang.org/grpc/backoff
google.golang.org/grpc/balancer
google.golang.org/grpc/balancer/base
google.golang.org/grpc/balancer/grpclb
google.golang.org/grpc/balancer/grpclb/grpc_lb_v1
google.golang.org/grpc/balancer/grpclb/state
google.golang.org/grpc/balancer/roundrobin
google.golang.org/grpc/binarylog/grpc_binarylog_v1
google.golang.org/grpc/channelz
google.golang.org/grpc/codes
google.golang.org/grpc/connectivity
google.golang.org/grpc/credentials
google.golang.org/grpc/credentials/alts
google.golang.org/grpc/credentials/alts/internal
google.golang.org/grpc/credentials/alts/internal/authinfo
google.golang.org/grpc/credentials/alts/internal/conn
google.golang.org/grpc/credentials/alts/internal/handshaker
google.golang.org/grpc/credentials/alts/internal/handshaker/service
google.golang.org/grpc/credentials/alts/internal/proto/grpc_gcp
google.golang.org/grpc/credentials/google
google.golang.org/grpc/credentials/insecure
google.golang.org/grpc/credentials/oauth
google.golang.org/grpc/encoding
google.golang.org/grpc/encoding/proto
google.golang.org/grpc/grpclog
google.golang.org/grpc/internal
google.golang.org/grpc/internal/backoff
google.golang.org/grpc/internal/balancer/gracefulswitch
google.golang.org/grpc/internal/balancerload
google.golang.org/grpc/internal/binarylog
google.golang.org/grpc/internal/buffer
google.golang.org/grpc/internal/channelz
google.golang.org/grpc/internal/credentials
google.golang.org/grpc/internal/envconfig
google.golang.org/grpc/internal/googlecloud
google.golang.org/grpc/internal/grpclog
google.golang.org/grpc/internal/grpcrand
google.golang.org/grpc/internal/grpcsync
google.golang.org/grpc/internal/grpcutil
google.golang.org/grpc/internal/metadata
google.golang.org/grpc/internal/pretty
google.golang.org/grpc/internal/resolver
google.golang.org/grpc/internal/resolver/dns
google.golang.org/grpc/internal/resolver/passthrough
google.golang.org/grpc/internal/resolver/unix
google.golang.org/grpc/internal/serviceconfig
google.golang.org/grpc/internal/status
google.golang.org/grpc/internal/syscall
google.golang.org/grpc/internal/transport
google.golang.org/grpc/internal/transport/networktype
google.golang.org/grpc/keepalive
google.golang.org/grpc/metadata
google.golang.org/grpc/peer
google.golang.org/grpc/resolver
google.golang.org/grpc/serviceconfig
google.golang.org/grpc/stats
google.golang.org/grpc/status
google.golang.org/grpc/tap
# google.golang.org/protobuf v1.28.1
## explicit; go 1.11
google.golang.org/protobuf/encoding/protojson
google.golang.org/protobuf/encoding/prototext
google.golang.org/protobuf/encoding/protowire
google.golang.org/protobuf/internal/descfmt
google.golang.org/protobuf/internal/descopts
google.golang.org/protobuf/internal/detrand
google.golang.org/protobuf/internal/encoding/defval
google.golang.org/protobuf/internal/encoding/json
google.golang.org/protobuf/internal/encoding/messageset
google.golang.org/protobuf/internal/encoding/tag
google.golang.org/protobuf/internal/encoding/text
google.golang.org/protobuf/internal/errors
google.golang.org/protobuf/internal/filedesc
google.golang.org/protobuf/internal/filetype
google.golang.org/protobuf/internal/flags
google.golang.org/protobuf/internal/genid
google.golang.org/protobuf/internal/impl
google.golang.org/protobuf/internal/order
google.golang.org/protobuf/internal/pragma
google.golang.org/protobuf/internal/set
google.golang.org/protobuf/internal/strs
google.golang.org/protobuf/internal/version
google.golang.org/protobuf/proto
google.golang.org/protobuf/reflect/protodesc
google.golang.org/protobuf/reflect/protoreflect
google.golang.org/protobuf/reflect/protoregistry
google.golang.org/protobuf/runtime/protoiface
google.golang.org/protobuf/runtime/protoimpl
google.golang.org/protobuf/types/descriptorpb
google.golang.org/protobuf/types/known/anypb
google.golang.org/protobuf/types/known/durationpb
google.golang.org/protobuf/types/known/emptypb
google.golang.org/protobuf/types/known/fieldmaskpb
google.golang.org/protobuf/types/known/timestamppb
# gopkg.in/yaml.v2 v2.4.0
## explicit; go 1.15
gopkg.in/yaml.v2
# gopkg.in/yaml.v3 v3.0.1
## explicit
gopkg.in/yaml.v3<|MERGE_RESOLUTION|>--- conflicted
+++ resolved
@@ -258,13 +258,8 @@
 # github.com/dennwc/varint v1.0.0
 ## explicit; go 1.12
 github.com/dennwc/varint
-<<<<<<< HEAD
-# github.com/fatih/color v1.13.0
-## explicit; go 1.13
-=======
 # github.com/fatih/color v1.14.1
 ## explicit; go 1.17
->>>>>>> 607b5422
 github.com/fatih/color
 # github.com/felixge/httpsnoop v1.0.3
 ## explicit; go 1.13
